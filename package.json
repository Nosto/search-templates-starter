{
  "name": "@nosto/search-templates-starter",
  "version": "0.1.0",
  "license": "ISC",
  "type": "module",
  "files": [
    "dist"
  ],
  "main": "./dist/index.cjs.js",
  "module": "./dist/index.es.js",
  "types": "./dist/index.d.ts",
  "directories": {
    "doc": "docs",
    "test": "test"
  },
  "keywords": [],
  "author": "Nosto",
  "scripts": {
    "dev:injected": "vite --mode injected",
    "dev": "vite --mode native",
    "build:injected": "npm run typecheck && vite build --mode injected && npm run typedoc:injected",
    "build": "npm run typecheck && vite build --mode native && npm run typedoc",
    "test": "vitest --run",
    "typecheck": "tsc --noEmit",
    "lint": "eslint",
    "lint-fix": "eslint --fix",
    "preview": "vite preview",
    "typedoc": "typedoc src/entries/native.tsx",
    "typedoc:injected": "typedoc src/entries/injected.tsx",
    "prepare": "husky",
    "storybook": "storybook dev -p 6060"
  },
  "devDependencies": {
    "@commitlint/cli": "^19.8.1",
    "@commitlint/config-conventional": "^19.8.1",
<<<<<<< HEAD
    "@nosto/nosto-js": "^2.3.0",
    "@nosto/search-js": "^3.8.0",
=======
    "@nosto/nosto-js": "^2.6.1",
    "@nosto/search-js": "^3.6.0",
>>>>>>> 46538482
    "@preact/preset-vite": "^2.10.2",
    "@storybook/addon-docs": "^9.1.3",
    "@storybook/preact-vite": "^9.1.3",
    "@testing-library/dom": "^10.4.0",
    "@types/eslint-config-prettier": "^6.11.3",
    "@types/node": "^22.8.7",
    "copyfiles": "^2.4.1",
    "eslint": "^9.14.0",
    "eslint-config-prettier": "^10.1.8",
    "eslint-plugin-jsx-a11y": "^6.10.2",
    "eslint-plugin-prettier": "^5.5.4",
    "eslint-plugin-react": "^7.37.5",
    "eslint-plugin-react-hooks": "^5.2.0",
    "husky": "^9.1.7",
    "jsdom": "^26.1.0",
    "preact": "^10.27.1",
    "prettier": "^3.3.3",
    "storybook": "^9.1.3",
    "typedoc": "^0.28.12",
    "typescript": "^5.9.2",
    "typescript-eslint": "^8.41.0",
    "typescript-plugin-css-modules": "^5.2.0",
    "vite": "^7.1.3",
    "vitest": "^3.2.4"
  }
}<|MERGE_RESOLUTION|>--- conflicted
+++ resolved
@@ -33,13 +33,8 @@
   "devDependencies": {
     "@commitlint/cli": "^19.8.1",
     "@commitlint/config-conventional": "^19.8.1",
-<<<<<<< HEAD
-    "@nosto/nosto-js": "^2.3.0",
+    "@nosto/nosto-js": "^2.6.1",
     "@nosto/search-js": "^3.8.0",
-=======
-    "@nosto/nosto-js": "^2.6.1",
-    "@nosto/search-js": "^3.6.0",
->>>>>>> 46538482
     "@preact/preset-vite": "^2.10.2",
     "@storybook/addon-docs": "^9.1.3",
     "@storybook/preact-vite": "^9.1.3",
