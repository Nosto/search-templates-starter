import { SearchPageProvider } from "@nosto/search-js/preact/serp"
import Serp from "@/components/Serp/Serp"
import SearchQueryHandler from "@/components/SearchQueryHandler/SearchQueryHandler"
import { Search } from "@/components/Search/Search"
import "@/variable.css"
import { render } from "preact"
import { SidebarProvider } from "@/contexts/SidebarContext"
import { CategoryPageProvider } from "@nosto/search-js/preact/category"
import Category from "@/components/Category/Category"
import { tagging } from "@/mapping/tagging"
import { ErrorBoundary } from "@nosto/search-js/preact/common"
import { nostojs } from "@nosto/nosto-js"
<<<<<<< HEAD
import { initContext } from "./initContext"
import { categoryConfig, serpConfig } from "@/config"
=======
import Portal from "@/elements/Portal/Portal"
>>>>>>> 1e3a3a9d

function SerpApp() {
  const { config, store } = initContext("search", serpConfig)
  return (
    <SearchPageProvider config={config} store={store}>
      <SearchQueryHandler />
      <SidebarProvider>
        <Portal target="#app">
          <Search />
          <Serp />
        </Portal>
      </SidebarProvider>
    </SearchPageProvider>
  )
}

function CategoryApp() {
  const { config, store } = initContext("category", categoryConfig)
  return (
    <CategoryPageProvider config={config} store={store}>
      <SearchQueryHandler />
      <SidebarProvider>
        <Portal target="#app">
          <Category />
        </Portal>
      </SidebarProvider>
    </CategoryPageProvider>
  )
}

async function init() {
  await new Promise(nostojs)
  const App = tagging.pageType() === "category" ? CategoryApp : SerpApp
  render(
    <ErrorBoundary>
      <App />
    </ErrorBoundary>,
    document.body
  )
}
init()<|MERGE_RESOLUTION|>--- conflicted
+++ resolved
@@ -10,12 +10,8 @@
 import { tagging } from "@/mapping/tagging"
 import { ErrorBoundary } from "@nosto/search-js/preact/common"
 import { nostojs } from "@nosto/nosto-js"
-<<<<<<< HEAD
 import { initContext } from "./initContext"
 import { categoryConfig, serpConfig } from "@/config"
-=======
-import Portal from "@/elements/Portal/Portal"
->>>>>>> 1e3a3a9d
 
 function SerpApp() {
   const { config, store } = initContext("search", serpConfig)
@@ -23,10 +19,8 @@
     <SearchPageProvider config={config} store={store}>
       <SearchQueryHandler />
       <SidebarProvider>
-        <Portal target="#app">
           <Search />
           <Serp />
-        </Portal>
       </SidebarProvider>
     </SearchPageProvider>
   )
@@ -38,9 +32,7 @@
     <CategoryPageProvider config={config} store={store}>
       <SearchQueryHandler />
       <SidebarProvider>
-        <Portal target="#app">
           <Category />
-        </Portal>
       </SidebarProvider>
     </CategoryPageProvider>
   )
