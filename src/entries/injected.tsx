import { SearchPageProvider } from "@nosto/search-js/preact/serp"
import { AutocompletePageProvider } from "@nosto/search-js/preact/autocomplete"
import { render, createPortal } from "preact/compat"
import Serp from "@/components/Serp/Serp"
import "@/variable.css"
import Results from "@/components/Autocomplete/Results/Results"
import SearchQueryHandler from "@/components/SearchQueryHandler/SearchQueryHandler"
import { autocompleteConfig, serpConfig } from "@/config"
<<<<<<< HEAD
import FormSubmitHandler from "./FormSubmitHandler"
import InputEventHandler from "./InputEventHandler"

function App() {
  // TODO: wait for elements is missing
  const dropdownElement = document.querySelector<HTMLElement>("#dropdown")
  const searchInput = document.querySelector<HTMLInputElement>("#search")
  const searchForm = document.querySelector<HTMLFormElement>("#search-form")

  return (
    <SearchPageProvider config={serpConfig}>
      <SearchQueryHandler />
      {searchInput && <FormSubmitHandler inputElement={searchInput} formElement={searchForm} />}

      {dropdownElement &&
        searchInput &&
        createPortal(
          <AutocompletePageProvider config={autocompleteConfig}>
            <InputEventHandler inputElement={searchInput} />
            <Products />
          </AutocompletePageProvider>,
          dropdownElement
        )}

      <Serp />
    </SearchPageProvider>
  )
}

const serpElement = document.querySelector<HTMLElement>("#serp")
if (serpElement) {
  render(<App />, serpElement)
}
=======
import { SidebarProvider } from "@/contexts/SidebarContext"

function onSearchSubmit(query: string) {
  // TODO change location in case not on search page
  dispatchNostoEvent({
    event: "actions/newSearch",
    params: { query: { query }, targetStore: "search" }
  })
}

init({
  autocomplete: {
    config: autocompleteConfig,
    inputCssSelector: "#search",
    formCssSelector: "#search-form",
    dropdownCssSelector: "#dropdown",
    onNavigateToSearch: query => {
      onSearchSubmit(query.query!)
    },
    renderAutocomplete: () => <Results onSubmit={onSearchSubmit} />
  },
  serp: {
    config: serpConfig,
    cssSelector: "#serp",
    render: () => (
      <SidebarProvider>
        <SearchQueryHandler />
        <Serp />
      </SidebarProvider>
    )
  }
})
>>>>>>> 44e28e52
<|MERGE_RESOLUTION|>--- conflicted
+++ resolved
@@ -5,8 +5,8 @@
 import "@/variable.css"
 import Results from "@/components/Autocomplete/Results/Results"
 import SearchQueryHandler from "@/components/SearchQueryHandler/SearchQueryHandler"
+import { SidebarProvider } from "@/contexts/SidebarContext"
 import { autocompleteConfig, serpConfig } from "@/config"
-<<<<<<< HEAD
 import FormSubmitHandler from "./FormSubmitHandler"
 import InputEventHandler from "./InputEventHandler"
 
@@ -18,20 +18,21 @@
 
   return (
     <SearchPageProvider config={serpConfig}>
-      <SearchQueryHandler />
-      {searchInput && <FormSubmitHandler inputElement={searchInput} formElement={searchForm} />}
+      <SidebarProvider>
+        <SearchQueryHandler />
+        {searchInput && <FormSubmitHandler inputElement={searchInput} formElement={searchForm} />}
 
-      {dropdownElement &&
-        searchInput &&
-        createPortal(
-          <AutocompletePageProvider config={autocompleteConfig}>
-            <InputEventHandler inputElement={searchInput} />
-            <Products />
-          </AutocompletePageProvider>,
-          dropdownElement
-        )}
-
-      <Serp />
+        {dropdownElement &&
+          searchInput &&
+          createPortal(
+            <AutocompletePageProvider config={autocompleteConfig}>
+              <InputEventHandler inputElement={searchInput} />
+              <Products />
+            </AutocompletePageProvider>,
+            dropdownElement
+          )}
+        <Serp />
+      </SidebarProvider>  
     </SearchPageProvider>
   )
 }
@@ -39,38 +40,4 @@
 const serpElement = document.querySelector<HTMLElement>("#serp")
 if (serpElement) {
   render(<App />, serpElement)
-}
-=======
-import { SidebarProvider } from "@/contexts/SidebarContext"
-
-function onSearchSubmit(query: string) {
-  // TODO change location in case not on search page
-  dispatchNostoEvent({
-    event: "actions/newSearch",
-    params: { query: { query }, targetStore: "search" }
-  })
-}
-
-init({
-  autocomplete: {
-    config: autocompleteConfig,
-    inputCssSelector: "#search",
-    formCssSelector: "#search-form",
-    dropdownCssSelector: "#dropdown",
-    onNavigateToSearch: query => {
-      onSearchSubmit(query.query!)
-    },
-    renderAutocomplete: () => <Results onSubmit={onSearchSubmit} />
-  },
-  serp: {
-    config: serpConfig,
-    cssSelector: "#serp",
-    render: () => (
-      <SidebarProvider>
-        <SearchQueryHandler />
-        <Serp />
-      </SidebarProvider>
-    )
-  }
-})
->>>>>>> 44e28e52
+}