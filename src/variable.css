--- conflicted
+++ resolved
@@ -9,11 +9,8 @@
   --ns-color-primary: #2473d6;
   --ns-color-primary-dark: #16539e;
   --ns-color-link: #2473d6;
-<<<<<<< HEAD
   --ns-color-red: #e53e3e;
-=======
   --ns-color-focus: #f0f3f6;
->>>>>>> 450699bd
 
   /* FONT-FAMILY */
   --ns-font-family: "Arial";
