import { createSortOption } from "./utils/sorting"
import { thumbnailDecorator } from "@nosto/search-js/thumbnails"
import { priceDecorator } from "@nosto/search-js/currencies"
import { AutocompleteConfig } from "@nosto/search-js/preact/autocomplete"
import { SerpConfig } from "@nosto/search-js/preact/serp"
import { handleDecorator } from "./decorators"
import { CategoryConfig } from "@nosto/search-js/preact/category"
import { SearchQuery } from "@nosto/nosto-js/client"

export const sizes = [24, 48, 72]

export const sortOptions = [
  createSortOption("score", "Most relevant", { field: "_score", order: "desc" }),
  createSortOption("-price", "Price descending", { field: "price", order: "desc" }),
  createSortOption("price", "Price ascending", { field: "price", order: "asc" })
]

export const defaultConfig = {
  sort: sortOptions[0],
  serpSize: sizes[0],
  historySize: 5
}

const autocompleteThumbnailSize = "7" // 400x400
const thumbnailSize = "9" // 750x750
const defaultCurrency = "EUR"

function withBaseSize(query: SearchQuery) {
  return {
    ...query,
    products: {
      size: defaultConfig.serpSize,
      ...query.products
    }
  }
}

export const hitDecorators = [
  handleDecorator,
  thumbnailDecorator({ size: thumbnailSize }),
  priceDecorator({ defaultCurrency })
] as const

<<<<<<< HEAD
const baseConfig = {
=======
const autocompleteDecorators = [
  handleDecorator,
  thumbnailDecorator({ size: autocompleteThumbnailSize }),
  priceDecorator({ defaultCurrency })
]

export const serpConfig = {
>>>>>>> ee94b1e9
  defaultCurrency,
  search: {
    hitDecorators
  },
  queryModifications: withBaseSize
}

export const serpConfig = {
  ...baseConfig,
  persistentSearchCache: false,
  preservePageScroll: false
} satisfies SerpConfig

export const autocompleteConfig = {
<<<<<<< HEAD
  ...baseConfig,
  queryModifications: query => ({
    ...query,
    products: {
      ...query.products,
      size: 5
    },
    keywords: {
      fields: ["keyword", "_highlight.keyword"],
      size: 5,
      facets: ["*"]
    }
  })
=======
  defaultCurrency,
  memoryCache: true,
  historyEnabled: true,
  historySize: 10,
  search: {
    hitDecorators: autocompleteDecorators
  }
>>>>>>> ee94b1e9
} satisfies AutocompleteConfig

export const categoryConfig = {
  ...baseConfig,
  persistentSearchCache: false,
  preservePageScroll: false
} satisfies CategoryConfig<|MERGE_RESOLUTION|>--- conflicted
+++ resolved
@@ -41,17 +41,13 @@
   priceDecorator({ defaultCurrency })
 ] as const
 
-<<<<<<< HEAD
-const baseConfig = {
-=======
 const autocompleteDecorators = [
   handleDecorator,
   thumbnailDecorator({ size: autocompleteThumbnailSize }),
   priceDecorator({ defaultCurrency })
 ]
 
-export const serpConfig = {
->>>>>>> ee94b1e9
+export const baseConfig = {
   defaultCurrency,
   search: {
     hitDecorators
@@ -66,8 +62,13 @@
 } satisfies SerpConfig
 
 export const autocompleteConfig = {
-<<<<<<< HEAD
   ...baseConfig,
+  memoryCache: true,
+  historyEnabled: true,
+  historySize: 10,
+  search: {
+    hitDecorators: autocompleteDecorators
+  }
   queryModifications: query => ({
     ...query,
     products: {
@@ -80,15 +81,6 @@
       facets: ["*"]
     }
   })
-=======
-  defaultCurrency,
-  memoryCache: true,
-  historyEnabled: true,
-  historySize: 10,
-  search: {
-    hitDecorators: autocompleteDecorators
-  }
->>>>>>> ee94b1e9
 } satisfies AutocompleteConfig
 
 export const categoryConfig = {
