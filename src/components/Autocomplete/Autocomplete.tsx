import Products from "@/components/Autocomplete/Products/Products"
import { useEffect, useState, useCallback } from "preact/hooks"
import { useActions } from "@nosto/search-js/preact/hooks"
import { SearchInput } from "@nosto/search-js/preact/autocomplete"

<<<<<<< HEAD
export default function Autocomplete({ onSubmit }: { onSubmit?: (input: string) => void }) {
=======
type Props = {
  onSubmit: (input: string) => void
}

export default function Autocomplete({ onSubmit }: Props) {
>>>>>>> b354042b
  const [input, setInput] = useState<string>("")
  const [showAutocomplete, setShowAutocomplete] = useState<boolean>(false)
  const { newSearch } = useActions()

  const debounceSearch = useCallback(() => {
    const handler = setTimeout(() => {
      if (input.length >= 3) {
        newSearch({ query: input })
      }
    }, 300)
    return () => clearTimeout(handler)
  }, [input, newSearch])

  useEffect(debounceSearch, [input])

  const handleSearch = () => {
    if (input.trim()) {
      onSubmit?.(input)
    }
  }

  return (
    <form
      onSubmit={e => {
        e.preventDefault()
        handleSearch()
      }}
    >
      <SearchInput
        onSearchInput={target => setInput(target.value)}
        componentProps={{
          onBlur: () => setShowAutocomplete(false),
          onFocus: () => setShowAutocomplete(true)
        }}
      />
      <button type="submit">Search</button>
      {showAutocomplete && (
        <div>
          <Products />
        </div>
      )}
    </form>
  )
}<|MERGE_RESOLUTION|>--- conflicted
+++ resolved
@@ -3,15 +3,11 @@
 import { useActions } from "@nosto/search-js/preact/hooks"
 import { SearchInput } from "@nosto/search-js/preact/autocomplete"
 
-<<<<<<< HEAD
-export default function Autocomplete({ onSubmit }: { onSubmit?: (input: string) => void }) {
-=======
 type Props = {
   onSubmit: (input: string) => void
 }
 
 export default function Autocomplete({ onSubmit }: Props) {
->>>>>>> b354042b
   const [input, setInput] = useState<string>("")
   const [showAutocomplete, setShowAutocomplete] = useState<boolean>(false)
   const { newSearch } = useActions()
