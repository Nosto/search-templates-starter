import { useNostoAppState } from "@nosto/search-js/preact/hooks"
import HistoryItem from "../HistoryItem/HistoryItem"
import Heading from "@/elements/Heading/Heading"
import styles from "./History.module.css"

export type HistoryProps = {
  onSubmit: (query: string) => void
}

<<<<<<< HEAD
export default function History({ onSubmit }: KeywordsProps) {
=======
export function History({ onSubmit }: HistoryProps) {
>>>>>>> 725b33a5
  const historyItems = useNostoAppState(state => state.historyItems)

  if (!historyItems) {
    return null
  }

  return (
    <div className={styles.historyColumn}>
      <Heading>Recent searches</Heading>
      {historyItems.map(item => (
        <HistoryItem key={item} item={item} onSubmit={onSubmit} />
      ))}
    </div>
  )
}<|MERGE_RESOLUTION|>--- conflicted
+++ resolved
@@ -7,11 +7,7 @@
   onSubmit: (query: string) => void
 }
 
-<<<<<<< HEAD
-export default function History({ onSubmit }: KeywordsProps) {
-=======
-export function History({ onSubmit }: HistoryProps) {
->>>>>>> 725b33a5
+export default function History({ onSubmit }: HistoryProps) {
   const historyItems = useNostoAppState(state => state.historyItems)
 
   if (!historyItems) {
