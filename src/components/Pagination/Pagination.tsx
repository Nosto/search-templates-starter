import { usePagination, useActions, Page } from "@nosto/search-js/preact/hooks"
import Icon from "@/elements/Icon/Icon"
import { JSX } from "preact/jsx-runtime"
import style from "./Pagination.module.css"
<<<<<<< HEAD
import cl from "@/utils/cl"
import { getPageUrl } from "@/utils/url"
=======
import { cl } from "@nosto/search-js/utils"
>>>>>>> e828fb10

type Props = {
  ariaLabel?: string
} & JSX.IntrinsicElements["a"]

function PageLink({ onClick, href, className, ariaLabel, children }: Props) {
  return (
    <a className={cl(style.link, className)} href={href} aria-label={ariaLabel} onClick={onClick}>
      {children}
    </a>
  )
}

export default function Pagination() {
  const { prev, first, pages, last, next } = usePagination({
    width: 5
  })

  const { updateSearch } = useActions()

  function pageLinkProps({ from, page }: Page) {
    return {
      href: getPageUrl(page),
      onClick: (e: Event) => {
        e.preventDefault()
        updateSearch({ products: { from } })
        scrollTo(0, 0)
      }
    }
  }

  return (
    <ul className={style.container}>
      {prev && (
        <li>
          <PageLink {...pageLinkProps(prev)} ariaLabel="Previous page">
            <Icon name="arrow-left" />
          </PageLink>
        </li>
      )}

      {first && (
        <>
          <li>
            <PageLink {...pageLinkProps(first)} ariaLabel="First page">
              {first.page}
            </PageLink>
          </li>
          <li>
            <span className={style.filler}>...</span>
          </li>
        </>
      )}

      {pages.map(page => (
        <li key={page.page} className={cl(page.current && style.active)}>
          <PageLink ariaLabel={`${page.page} page`} {...pageLinkProps(page)}>
            {page.page}
          </PageLink>
        </li>
      ))}

      {last && (
        <>
          <li>
            <span className={style.filler}>...</span>
          </li>
          <li>
            <PageLink {...pageLinkProps(last)} ariaLabel="Last page">
              {last.page}
            </PageLink>
          </li>
        </>
      )}

      {next && (
        <li>
          <PageLink {...pageLinkProps(next)} ariaLabel="Next page">
            <Icon name="arrow-right" />
          </PageLink>
        </li>
      )}
    </ul>
  )
}<|MERGE_RESOLUTION|>--- conflicted
+++ resolved
@@ -2,12 +2,8 @@
 import Icon from "@/elements/Icon/Icon"
 import { JSX } from "preact/jsx-runtime"
 import style from "./Pagination.module.css"
-<<<<<<< HEAD
-import cl from "@/utils/cl"
 import { getPageUrl } from "@/utils/url"
-=======
 import { cl } from "@nosto/search-js/utils"
->>>>>>> e828fb10
 
 type Props = {
   ariaLabel?: string
