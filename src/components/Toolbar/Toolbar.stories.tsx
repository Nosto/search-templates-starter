--- conflicted
+++ resolved
@@ -15,14 +15,10 @@
 
 export const Default: Story = {
   render: () => (
-<<<<<<< HEAD
     <SidebarProvider>
-      <Toolbar />
+      <div style="width: 600px">
+        <Toolbar onToggleSidebar={() => console.info("Toggle sidebar")} />
+      </div>
     </SidebarProvider>
-=======
-    <div style="width: 600px">
-      <Toolbar onToggleSidebar={() => console.info("Toggle sidebar")} />
-    </div>
->>>>>>> 4e32687d
   )
 }