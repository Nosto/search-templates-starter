--- conflicted
+++ resolved
@@ -103,19 +103,8 @@
         page: 2,
         size: 20,
         filter: [{ field: "brand", value: ["Nike"] }],
-<<<<<<< HEAD
-        sort: [{ field: "price", order: "asc" }] as InputSearchSort[]
-      }
-      const params = serializeQueryState(state, new URLSearchParams())
-      expect(params.get("q")).toBe("shoes")
-      expect(params.get("p")).toBe("2")
-      expect(params.get("size")).toBe("20")
-      expect(params.get("filter.brand")).toBe("Nike")
-      expect(params.get("sort")).toBe("price~asc")
-=======
         sort: [{ field: "price", order: "asc" }]
-      }).toBe("q=shoes&p=2&filter.brand=Nike&sort=price%7Easc")
->>>>>>> 0cfcfb05
+      }).toBe("q=shoes&p=2&size=20&filter.brand=Nike&sort=price%7Easc")
     })
 
     it("creates URLSearchParams with size parameter", () => {
@@ -282,13 +271,7 @@
     })
 
     it("handles all parameters together", () => {
-<<<<<<< HEAD
-      const params = new URLSearchParams("q=shoes&p=2&size=20&filter.brand=Nike&sort=price~asc")
-      const state = deserializeQueryState(params)
-      expect(state).toEqual({
-=======
-      expectQueryState("q=shoes&p=2&filter.brand=Nike&sort=price~asc").toEqual({
->>>>>>> 0cfcfb05
+      expectQueryState("q=shoes&p=2&size=20&filter.brand=Nike&sort=price~asc").toEqual({
         query: "shoes",
         page: 2,
         size: 20,
